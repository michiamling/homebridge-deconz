{
  "name": "homebridge-deconz",
  "description": "Homebridge plugin for deCONZ",
  "displayName": "Homebridge deCONZ",
  "author": "Erik Baauw",
  "license": "Apache-2.0",
<<<<<<< HEAD
  "version": "1.0.7.2",
=======
  "version": "1.0.8",
>>>>>>> c5a78a5c
  "keywords": [
    "homebridge-plugin",
    "homekit",
    "deconz",
    "phoscon",
    "raspbee",
    "conbee",
    "dresden-elektronik",
    "dresdenelektronik"
  ],
  "main": "index.js",
  "bin": {
    "deconz": "cli/deconz.js",
    "otau": "cli/otau.js",
    "ui": "cli/ui.js"
  },
  "engines": {
    "deCONZ": "2.24.2",
    "homebridge": "^1.7.0",
    "node": "20.10.0||^20||^18"
  },
  "dependencies": {
    "hb-deconz-tools": "~1.0.12",
    "homebridge-lib": "~6.7.1"
  },
  "scripts": {
    "prepare": "standard && rm -rf out && jsdoc -c jsdoc.json",
    "test": "standard && echo \"Error: no test specified\" && exit 1"
  },
  "repository": {
    "type": "git",
    "url": "git+https://github.com/ebaauw/homebridge-deconz.git"
  },
  "bugs": {
    "url": "https://github.com/ebaauw/homebridge-deconz/issues"
  },
  "homepage": "https://github.com/ebaauw/homebridge-deconz#readme",
  "funding": [
    {
      "type": "github",
      "url": "https://github.com/sponsors/ebaauw"
    },
    {
      "type": "paypal",
      "url": "https://www.paypal.me/ebaauw/EUR"
    }
  ]
}<|MERGE_RESOLUTION|>--- conflicted
+++ resolved
@@ -4,11 +4,7 @@
   "displayName": "Homebridge deCONZ",
   "author": "Erik Baauw",
   "license": "Apache-2.0",
-<<<<<<< HEAD
-  "version": "1.0.7.2",
-=======
   "version": "1.0.8",
->>>>>>> c5a78a5c
   "keywords": [
     "homebridge-plugin",
     "homekit",
